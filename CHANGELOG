--- conflicted
+++ resolved
@@ -1,10 +1,7 @@
-<<<<<<< HEAD
 1.0.1
 - use default h5py.File raw data chunk cache size (rdcc_nbytes),
   which may reduce ram usage in some cases
 
-=======
->>>>>>> a5d5274d
 1.0.0
 - upgrade numpy  1.20.2 --> 1.23.3
 - upgrade pandas 1.0.5  --> 1.4.4
