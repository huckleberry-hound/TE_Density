--- conflicted
+++ resolved
@@ -41,10 +41,6 @@
         self.lengths = self.data_frame.Length.to_numpy(copy=False)
         self.chromosomes = self.data_frame.Chromosome.to_numpy(copy=False)
         self.genome_id = None
-<<<<<<< HEAD
-
-=======
->>>>>>> 8fe13e77
 
     @classmethod
     def mock(cls,
