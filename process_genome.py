#!/usr/bin/env python

"""
Calculate transposable element density.
"""

__author__ = "Scott Teresi, Michael Teresi"

import argparse
import os

import logging
import coloredlogs
import numpy as np
import pandas as pd
from tqdm import tqdm
from configparser import ConfigParser
import sys
import time

from transposon import FILE_DNE, set_numexpr_threads
from transposon import raise_if_no_file, raise_if_no_dir
from transposon.gene_data import GeneData
from transposon.transposon_data import TransposonData
from transposon.preprocess import PreProcessor
from transposon.overlap_manager import OverlapManager
from transposon.overlap import OverlapData
from transposon.merge_data import MergeData


def validate_args(args, logger):
    """Raise if an input argument is invalid."""

    raise_if_no_file(
        args.genes_input_file,
        logger=logger,
        msg_fmt="arg 'genes_input_file' not a file: %s",
    )
    raise_if_no_file(
        args.tes_input_file,
        logger=logger,
        msg_fmt="arg 'tes_input_file' not a file: %s",
    )
    raise_if_no_dir(
        args.output_dir, logger=logger, msg_fmt="arg 'output_dir' not a dir: %s"
    )
    raise_if_no_dir(
        args.tmp_overlap, logger=logger, msg_fmt="arg 'tmp_overlap' not a dir: %s"
    )


def parse_algorithm_config(config_path):
    """Return parameters for running density calculations."""

    raise_if_no_file(config_path)
    parser = ConfigParser()
    parser.read(config_path)
    window_start = parser.getint("density_parameters", "first_window_size")
    window_step = parser.getint("density_parameters", "window_delta")
    window_stop = parser.getint("density_parameters", "last_window_size")
    alg_param = {"window_range": range(window_start, window_stop, window_step)}
    return alg_param


# FUTURE move to class
from collections import namedtuple
from functools import partial
from multiprocessing import Pool, Manager
from threading import Thread, Event
from queue import Empty


MergeJob = namedtuple("MergeJob",
    ["overlap_file",
     "te_file",
     "gene_file",
     "windows",
     "output_dir",
     "progress_bar"])


def calc_merge(job):
    """Target for a process to calculate density given a job."""

    transposons = TransposonData.read(job.te_file)
    windows = list(job.windows)
    output_dir = str(job.output_dir)
    gene_data = GeneData.read(job.gene_file)
    gene_names = gene_data.names  # NB process *all* the genes at once
    merge_data = MergeData.from_param(
        transposons, gene_data, windows, output_dir
    )
    overlap_data = OverlapData.from_file(job.overlap_file)
    with merge_data as merge_output:
        with overlap_data as overlap_input:
            merge_output.sum(overlap_input, gene_data, job.progress_bar)


class MergeProgress:
    """Show progress of the merge."""

    def __init__(self, queue, progress):

        self.stop_event = Event()
        self.queue = queue
        self.progress = progress
        self._thread = None

    def __enter__(self):

        self.stop_event.clear()
        if self._thread is not None:
            self._thread.join()
        self._thread = Thread(target=self.exec)
        self._thread.start()
        return self

    def __exit__(self, type, val, trace):

        self.stop_event.set()

    def exec(self):
        while not self.stop_event.is_set():
            try:
                result = self.queue.get(timeout=0.2)
            except Empty:
                continue

            self.progress.update()


def result_to_job(result, windows, output_dir, pbar_callback):
    """Convert an overlap result to a merge job."""
    job = MergeJob(
            str(result.overlap_file),
            str(result.te_file),
            str(result.gene_file),
            list(windows),
            str(output_dir),
            pbar_callback)
    return job



if __name__ == "__main__":
    """Command line interface to calculate density."""

    path_main = os.path.abspath(__file__)
    dir_main = os.path.dirname(path_main)
    output_default = os.path.join(dir_main, "..", "TE_Data")
    parser = argparse.ArgumentParser(description="calculate TE density")

    parser.add_argument("genes_input_file", type=str, help="parent path of gene file")

    parser.add_argument(
        "tes_input_file", type=str, help="parent path of transposon file"
    )

    parser.add_argument("genome_id", type=str, help="name of genome")

    parser.add_argument(
        "--num_threads",
        "-n",
        default=None,
        help="number of threads for code, defaults to machine max",
    )

    parser.add_argument(
        "--config_file",
        "-c",
        type=str,
        default=os.path.join(path_main, "..", "config/test_run_config.ini"),
        help="parent path of config file",
    )

    parser.add_argument(
        "--reset_h5",
        action="store_true",
        help="Rewrite h5 intermediate files for gene & TEs",
    )

    parser.add_argument(
        "--contig_del",
        action="store_false",
        help="""Deletes
                        entries (rows) in the gene annotation and TE annotation
                        files that are labelled with any variation of contig*
                        in the chromosome field (case insensitive).""",
    )

    parser.add_argument(
        "--revise_anno",
        action="store_true",
        help="""Forces the
                        recreation of a revised TE annotation file. Desirable if
                        you have previously created a revised TE annotation but
                        you want the pipeline to create a new one from scratch
                        and overwrite the cache. This is especially useful if
                        you have modified the input TE annotation but have not
                        changed the filename.""",
    )

    parser.add_argument(
        "--output_dir",
        "-o",
        type=str,
        default=output_default,
        help="parent directory to output results",
    )

    parser.add_argument(
        "--tmp_overlap",
        type=str,
        default=os.path.join(output_default, "tmp", "overlap"),
        help="temporary directory for overlap files",
    )

    parser.add_argument(
        "-v", "--verbose", action="store_true", help="set debugging level to DEBUG"
    )

    args = parser.parse_args()
    args.genes_input_file = os.path.abspath(args.genes_input_file)
    args.tes_input_file = os.path.abspath(args.tes_input_file)
    args.config_file = os.path.abspath(args.config_file)
    args.output_dir = os.path.abspath(args.output_dir)
<<<<<<< HEAD
    args.num_threads = int(args.num_threads)
=======
    if args.num_threads is not None:
        args.num_threads = int(args.num_threads)
>>>>>>> e4bdb12b

    filtered_input_data_loc = os.path.abspath(
        os.path.join(args.output_dir, "filtered_input_data")
    )
    input_h5_cache_loc = os.path.abspath(
        os.path.join(args.output_dir, filtered_input_data_loc, "input_h5_cache")
    )

    revised_input_data_loc = os.path.abspath(
        os.path.join(args.output_dir, filtered_input_data_loc, "revised_input_data")
    )

    log_level = logging.DEBUG if args.verbose else logging.INFO
    logger = logging.getLogger(__name__)
    coloredlogs.install(level=log_level)
    for argname, argval in vars(args).items():
        logger.debug("%-18s: %s" % (argname, argval))
    validate_args(args, logger)
    alg_parameters = parse_algorithm_config(args.config_file)

<<<<<<< HEAD
    set_numexpr_threads(args.num_threads)  # prevents an unenecessary log call from numexpr
=======
    set_numexpr_threads(
        args.num_threads
    )  # prevents an unenecessary log call from numexpr
>>>>>>> e4bdb12b

    logger.info("preprocessing...")
    preprocessor = PreProcessor(
        args.genes_input_file,
        args.tes_input_file,
        filtered_input_data_loc,
        input_h5_cache_loc,
        revised_input_data_loc,
        args.reset_h5,
        args.genome_id,
        args.revise_anno,
        args.contig_del,
    )
    preprocessor.process()
    n_data_files = sum(1 for _ in preprocessor.data_filepaths())
    rel_preproc = os.path.relpath(input_h5_cache_loc)
    logger.info("preprocessed %d files to %s" % (n_data_files, rel_preproc))
    logger.info("preprocessing... complete")

    logger.info("process overlap...")
    gene_te_filepaths = list(preprocessor.data_filepaths())
    overlap_mgr = OverlapManager(
        gene_te_filepaths, args.tmp_overlap, alg_parameters["window_range"]
    )
    overlap_results = overlap_mgr.calculate_overlap()
    logger.info("processed %d overlap jobs" % len(overlap_results))
    logger.info("process overlap... complete")

    logger.info("process density")
    n_genes = 0
    for result in overlap_results:
        gene_data = GeneData.read(result.gene_file)
        n_genes += sum(1 for _g in (gene_data.names))
    pbar_genes = tqdm(total=n_genes, desc="genes", position=0, ncols=80,)

    win = alg_parameters["window_range"]
    pbar_update_mgr = Manager()
    pbar_update_queue = pbar_update_mgr.Queue()
    pbar_update = partial(pbar_update_queue.put_nowait, None)
    jobs = [result_to_job(res, win, args.output_dir, pbar_update) for res in overlap_results]
    with MergeProgress(pbar_update_queue, pbar_genes) as my_progress:
        with Pool(processes=args.num_threads) as my_pool:
            my_pool.map(calc_merge, jobs)

    logger.info("process density... complete")<|MERGE_RESOLUTION|>--- conflicted
+++ resolved
@@ -224,12 +224,8 @@
     args.tes_input_file = os.path.abspath(args.tes_input_file)
     args.config_file = os.path.abspath(args.config_file)
     args.output_dir = os.path.abspath(args.output_dir)
-<<<<<<< HEAD
-    args.num_threads = int(args.num_threads)
-=======
     if args.num_threads is not None:
         args.num_threads = int(args.num_threads)
->>>>>>> e4bdb12b
 
     filtered_input_data_loc = os.path.abspath(
         os.path.join(args.output_dir, "filtered_input_data")
@@ -250,13 +246,7 @@
     validate_args(args, logger)
     alg_parameters = parse_algorithm_config(args.config_file)
 
-<<<<<<< HEAD
     set_numexpr_threads(args.num_threads)  # prevents an unenecessary log call from numexpr
-=======
-    set_numexpr_threads(
-        args.num_threads
-    )  # prevents an unenecessary log call from numexpr
->>>>>>> e4bdb12b
 
     logger.info("preprocessing...")
     preprocessor = PreProcessor(
